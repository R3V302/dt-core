#!/usr/bin/env python
from copy import deepcopy
from cv_bridge import CvBridge, CvBridgeError
from duckietown_msgs.msg import BoolStamped, VehicleCorners
from geometry_msgs.msg import Point32
from mutex import mutex
from sensor_msgs.msg import CompressedImage, Image
from std_msgs.msg import Float32
import cv2
import numpy as np
import os
import rospkg
import rospy
import threading
import time
import yaml


class VehicleDetectionNode(object):

    def __init__(self):
        self.node_name = rospy.get_name()
        self.bridge = CvBridge()
        self.active = True
        self.config = self.setupParam("~config", "baseline")
        self.cali_file_name = self.setupParam("~cali_file_name", "default")
        self.publish_freq = self.setupParam("~publish_freq", 2.0)
        self.publish_duration = rospy.Duration.from_sec(1.0/self.publish_freq)
        self.last_stamp = rospy.Time.now()
        rospack = rospkg.RosPack()
        self.cali_file = rospack.get_path('duckietown') + \
            "/config/" + self.config + \
            "/vehicle_detection/vehicle_detection_node/" +  \
            self.cali_file_name + ".yaml"
        if not os.path.isfile(self.cali_file):
            rospy.logwarn("[%s] Can't find calibration file: %s.\n"
                          % (self.node_name, self.cali_file))
        self.loadConfig(self.cali_file)

        self.lock = mutex()
        self.sub_image = rospy.Subscriber("~image", CompressedImage,
                                          self.processImage, buff_size=921600, 
                                          queue_size=1)
        self.sub_switch = rospy.Subscriber("~switch", BoolStamped,
                                           self.cbSwitch, queue_size=1)
        self.pub_detection = rospy.Publisher("~detection",
                                             BoolStamped, queue_size=1)
        self.pub_corners = rospy.Publisher("~corners",
                                           VehicleCorners, queue_size=1)
        self.pub_circlepattern_image = rospy.Publisher("~circlepattern_image",
                                                       Image, queue_size=1)
        self.pub_time_elapsed = rospy.Publisher("~detection_time",
                                                Float32, queue_size=1)
<<<<<<< HEAD
=======
        
>>>>>>> 60a466d0
        rospy.loginfo("[%s] Initialization completed" % (self.node_name))

    def setupParam(self, param_name, default_value):
        value = rospy.get_param(param_name, default_value)
        rospy.set_param(param_name, value)
        rospy.loginfo("[%s] %s = %s " % (self.node_name, param_name, value))
        return value

    def loadConfig(self, filename):
        stream = file(filename, 'r')
        data = yaml.load(stream)
        stream.close()
        self.circlepattern_dims = tuple(data['circlepattern_dims']['data'])
        self.blobdetector_min_area = data['blobdetector_min_area']
        self.blobdetector_min_dist_between_blobs = data['blobdetector_min_dist_between_blobs']
        self.publish_circles = data['publish_circles']
        rospy.loginfo('[%s] circlepattern_dim : %s' % (self.node_name,
                                                       self.circlepattern_dims,))
        rospy.loginfo('[%s] blobdetector_min_area: %.2f' % (self.node_name,
                                                            self.blobdetector_min_area))
        rospy.loginfo('[%s] blobdetector_min_dist_between_blobs: %.2f' % (self.node_name,
                                                                          self.blobdetector_min_dist_between_blobs))
        rospy.loginfo('[%s] publish_circles: %r' % (self.node_name,
                                                    self.publish_circles))

    def cbSwitch(self, switch_msg):
        self.active = switch_msg.data

    def processImage(self, image_msg):
        
        if not self.active:
            return
        
        now = rospy.Time.now()
        if now - self.last_stamp < self.publish_duration:
            return
        else:
            self.last_stamp = now
        
        
        vehicle_detected_msg_out = BoolStamped()
        vehicle_corners_msg_out = VehicleCorners()
        try:
            image_cv = self.bridge.compressed_imgmsg_to_cv2(
                image_msg, "bgr8")
        except CvBridgeError as e:
            print e

        start = rospy.Time.now()
        params = cv2.SimpleBlobDetector_Params()
        params.minArea = self.blobdetector_min_area
        params.minDistBetweenBlobs = self.blobdetector_min_dist_between_blobs
        simple_blob_detector = cv2.SimpleBlobDetector_create(params)
        (detection, corners) = cv2.findCirclesGrid(image_cv,
                                                    self.circlepattern_dims, flags=cv2.CALIB_CB_SYMMETRIC_GRID,
                                                    blobDetector=simple_blob_detector)

        # print(corners)

        vehicle_detected_msg_out.data = detection
        self.pub_detection.publish(vehicle_detected_msg_out)
        if detection:
            # print(corners)
            points_list = []
            for point in corners:
                corner = Point32()
                # print(point[0])
                corner.x = point[0, 0]
                # print(point[0,1])
                corner.y = point[0, 1]
                corner.z = 0
                points_list.append(corner)
            vehicle_corners_msg_out.header.stamp = rospy.Time.now()
            vehicle_corners_msg_out.corners = points_list
            vehicle_corners_msg_out.detection.data = detection
            vehicle_corners_msg_out.H = self.circlepattern_dims[1]
            vehicle_corners_msg_out.W = self.circlepattern_dims[0]
            self.pub_corners.publish(vehicle_corners_msg_out)
        elapsed_time = (rospy.Time.now() - start).to_sec()
        self.pub_time_elapsed.publish(elapsed_time)
        if self.publish_circles:
            cv2.drawChessboardCorners(image_cv,
                                        self.circlepattern_dims, corners, detection)
            image_msg_out = self.bridge.cv2_to_imgmsg(image_cv, "bgr8")
            self.pub_circlepattern_image.publish(image_msg_out)


if __name__ == '__main__':
    rospy.init_node('vehicle_detection', anonymous=False)
    vehicle_detection_node = VehicleDetectionNode()
    rospy.spin()<|MERGE_RESOLUTION|>--- conflicted
+++ resolved
@@ -51,10 +51,7 @@
                                                        Image, queue_size=1)
         self.pub_time_elapsed = rospy.Publisher("~detection_time",
                                                 Float32, queue_size=1)
-<<<<<<< HEAD
-=======
-        
->>>>>>> 60a466d0
+
         rospy.loginfo("[%s] Initialization completed" % (self.node_name))
 
     def setupParam(self, param_name, default_value):
