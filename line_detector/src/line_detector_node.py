#!/usr/bin/env python
<<<<<<< HEAD
=======
from anti_instagram.AntiInstagram import AntiInstagram
from cv_bridge import CvBridge, CvBridgeError
from duckietown_msgs.msg import (AntiInstagramTransform, BoolStamped, Segment,
    SegmentList, Vector2D, FSMState)
from duckietown_utils.instantiate_utils import instantiate
from duckietown_utils.jpg import image_cv_from_jpg
from geometry_msgs.msg import Point
from sensor_msgs.msg import CompressedImage, Image
from visualization_msgs.msg import Marker

from line_detector.timekeeper import TimeKeeper
import cv2
import rospy
>>>>>>> 0632c578
import threading
import time

import cv2

from anti_instagram import AntiInstagram
from cv_bridge import CvBridge
from duckietown_msgs.msg import (AntiInstagramTransform, BoolStamped, Segment,
                                 SegmentList)
import duckietown_utils as dtu
from line_detector.line_detector_plot import color_segment, drawLines
from line_detector.timekeeper import TimeKeeper
import numpy as np
import rospy
from sensor_msgs.msg import CompressedImage, Image


class LineDetectorNode(object):

    def __init__(self):
        self.node_name = rospy.get_name()

        # Thread lock
        self.thread_lock = threading.Lock()

        # Constructor of line detector
        self.bridge = CvBridge()

        self.active = True

        self.stats = Stats()

        # Only be verbose every 10 cycles
        self.intermittent_interval = 100
        self.intermittent_counter = 0

        # color correction
        self.ai = AntiInstagram()

        # these will be added if it becomes verbose
        self.pub_edge = None
        self.pub_colorSegment = None

        self.detector = None
        self.verbose = None
        self.updateParams(None)

        # Publishers
        self.pub_lines = rospy.Publisher("~segment_list", SegmentList, queue_size=1)
        self.pub_image = rospy.Publisher("~image_with_lines", Image, queue_size=1)

        # Subscribers
        self.sub_image = rospy.Subscriber("~image", CompressedImage, self.cbImage, queue_size=1)
        self.sub_transform = rospy.Subscriber("~transform", AntiInstagramTransform, self.cbTransform, queue_size=1)
        # FSM
        self.sub_switch = rospy.Subscriber("~switch", BoolStamped, self.cbSwitch, queue_size=1)
        self.sub_fsm_mode = rospy.Subscriber("~fsm_mode", FSMState, self.cbMode, queue_size=1)

        rospy.loginfo("[%s] Initialized (verbose = %s)." % (self.node_name, self.verbose))

        rospy.Timer(rospy.Duration.from_sec(2.0), self.updateParams)  # @UndefinedVariable

    def updateParams(self, _event):
        old_verbose = self.verbose
        self.verbose = rospy.get_param('~verbose', True)
        # self.loginfo('verbose = %r' % self.verbose)
        if self.verbose != old_verbose:
            self.loginfo('Verbose is now %r' % self.verbose)

        self.image_size = rospy.get_param('~img_size')
        self.top_cutoff = rospy.get_param('~top_cutoff')

        if self.detector is None:
            c = rospy.get_param('~detector')
            assert isinstance(c, list) and len(c) == 2, c

#         if str(self.detector_config) != str(c):
            self.loginfo('new detector config: %s' % str(c))

            self.detector = dtu.instantiate(c[0], c[1])
#             self.detector_config = c

        if self.verbose and self.pub_edge is None:
            self.pub_edge = rospy.Publisher("~edge", Image, queue_size=1)
            self.pub_colorSegment = rospy.Publisher("~colorSegment", Image, queue_size=1)

<<<<<<< HEAD
=======
            #FSM
>>>>>>> 0632c578
    def cbSwitch(self, switch_msg):
        self.active = switch_msg.data
        #FSM
    def cbMode(self, mode_msg):
        self.fsm_state = mode_msg.state # String of current FSM state

    def cbImage(self, image_msg):
        self.stats.received()

        if not self.active:
            return
        # Start a daemon thread to process the image
        thread = threading.Thread(target=self.processImage, args=(image_msg,))
        thread.setDaemon(True)
        thread.start()
        # Returns rightaway

    def cbTransform(self, transform_msg):
        self.ai.shift = transform_msg.s[0:3]
        self.ai.scale = transform_msg.s[3:6]

        self.loginfo("AntiInstagram transform received")

    def loginfo(self, s):
        rospy.loginfo('[%s] %s' % (self.node_name, s))

    def intermittent_log_now(self):
        return self.intermittent_counter % self.intermittent_interval == 1

    def intermittent_log(self, s):
        if not self.intermittent_log_now():
            return
        self.loginfo('%3d:%s' % (self.intermittent_counter, s))

    def processImage(self, image_msg):
        if not self.thread_lock.acquire(False):
            self.stats.skipped()
            # Return immediately if the thread is locked
            return

        try:
            self.processImage_(image_msg)
        finally:
            # Release the thread lock
            self.thread_lock.release()

    def processImage_(self, image_msg):

        self.stats.processed()

        if self.intermittent_log_now():
            self.intermittent_log(self.stats.info())
            self.stats.reset()

        tk = TimeKeeper(image_msg)

        self.intermittent_counter += 1

        # Decode from compressed image with OpenCV
        try:
            if False:
                image_cv = dtu.bgr_from_jpg(image_msg.data)
            else:
                image_cv_rgb = dtu.rgb_from_jpg_by_JPEG_library(image_msg.data)
                image_cv = dtu.bgr_from_rgb(image_cv_rgb)

        except ValueError as e:
            self.loginfo('Could not decode image: %s' % e)
            return

        tk.completed('decoded')

        # Resize and crop image
        hei_original, wid_original = image_cv.shape[0:2]

        if self.image_size[0] != hei_original or self.image_size[1] != wid_original:
            # image_cv = cv2.GaussianBlur(image_cv, (5,5), 2)
            image_cv = cv2.resize(image_cv, (self.image_size[1], self.image_size[0]),
                                   interpolation=cv2.INTER_NEAREST)
        image_cv = image_cv[self.top_cutoff:, :, :]

        tk.completed('resized')

        # apply color correction
        image_cv_corr = self.ai.applyTransform(image_cv)
        # image_cv_corr = cv2.convertScaleAbs(image_cv_corr)

        tk.completed('corrected')

        # Set the image to be detected
        self.detector.setImage(image_cv_corr)

        # Detect lines and normals

        white = self.detector.detectLines('white')
        yellow = self.detector.detectLines('yellow')
        red = self.detector.detectLines('red')

        tk.completed('detected')

        # SegmentList constructor
        segmentList = SegmentList()
        segmentList.header.stamp = image_msg.header.stamp

        # Convert to normalized pixel coordinates, and add segments to segmentList
        arr_cutoff = np.array((0, self.top_cutoff, 0, self.top_cutoff))
        arr_ratio = np.array((1. / self.image_size[1], 1. / self.image_size[0], 1. / self.image_size[1], 1. / self.image_size[0]))
        if len(white.lines) > 0:
            lines_normalized_white = ((white.lines + arr_cutoff) * arr_ratio)
            segmentList.segments.extend(self.toSegmentMsg(lines_normalized_white, white.normals, Segment.WHITE))
        if len(yellow.lines) > 0:
            lines_normalized_yellow = ((yellow.lines + arr_cutoff) * arr_ratio)
            segmentList.segments.extend(self.toSegmentMsg(lines_normalized_yellow, yellow.normals, Segment.YELLOW))
        if len(red.lines) > 0:
            lines_normalized_red = ((red.lines + arr_cutoff) * arr_ratio)
            segmentList.segments.extend(self.toSegmentMsg(lines_normalized_red, red.normals, Segment.RED))

        self.intermittent_log('# segments: white %3d yellow %3d red %3d' % (len(white.lines),
                len(yellow.lines), len(red.lines)))

        tk.completed('prepared')

        # Publish segmentList
        self.pub_lines.publish(segmentList)
        tk.completed('--pub_lines--')

        # VISUALIZATION only below

        if self.verbose:

            # Draw lines and normals
            image_with_lines = np.copy(image_cv_corr)
            drawLines(image_with_lines, white.lines, (0, 0, 0))
            drawLines(image_with_lines, yellow.lines, (255, 0, 0))
            drawLines(image_with_lines, red.lines, (0, 255, 0))

            tk.completed('drawn')

            # Publish the frame with lines
            image_msg_out = self.bridge.cv2_to_imgmsg(image_with_lines, "bgr8")
            image_msg_out.header.stamp = image_msg.header.stamp
            self.pub_image.publish(image_msg_out)

            tk.completed('pub_image')

#         if self.verbose:
            colorSegment = color_segment(white.area, red.area, yellow.area)
            edge_msg_out = self.bridge.cv2_to_imgmsg(self.detector.edges, "mono8")
            colorSegment_msg_out = self.bridge.cv2_to_imgmsg(colorSegment, "bgr8")
            self.pub_edge.publish(edge_msg_out)
            self.pub_colorSegment.publish(colorSegment_msg_out)

            tk.completed('pub_edge/pub_segment')

        self.intermittent_log(tk.getall())

    def onShutdown(self):
        self.loginfo("Shutdown.")

    def toSegmentMsg(self, lines, normals, color):

        segmentMsgList = []
        for x1, y1, x2, y2, norm_x, norm_y in np.hstack((lines, normals)):
            segment = Segment()
            segment.color = color
            segment.pixels_normalized[0].x = x1
            segment.pixels_normalized[0].y = y1
            segment.pixels_normalized[1].x = x2
            segment.pixels_normalized[1].y = y2
            segment.normal.x = norm_x
            segment.normal.y = norm_y

            segmentMsgList.append(segment)
        return segmentMsgList


class Stats():

    def __init__(self):
        self.nresets = 0
        self.reset()

    def reset(self):
        self.nresets += 1
        self.t0 = time.time()
        self.nreceived = 0
        self.nskipped = 0
        self.nprocessed = 0

    def received(self):
        if self.nreceived == 0 and self.nresets == 1:
            rospy.loginfo('line_detector_node received first image.')
        self.nreceived += 1

    def skipped(self):
        self.nskipped += 1

    def processed(self):
        if self.nprocessed == 0 and self.nresets == 1:
            rospy.loginfo('line_detector_node processing first image.')

        self.nprocessed += 1

    def info(self):
        delta = time.time() - self.t0

        if self.nreceived:
            skipped_perc = (100.0 * self.nskipped / self.nreceived)
        else:
            skipped_perc = 0

        def fps(x):
            return '%.1f fps' % (x / delta)

        m = ('In the last %.1f s: received %d (%s) processed %d (%s) skipped %d (%s) (%1.f%%)' %
             (delta, self.nreceived, fps(self.nreceived),
              self.nprocessed, fps(self.nprocessed),
              self.nskipped, fps(self.nskipped), skipped_perc))
        return m


if __name__ == '__main__':
    rospy.init_node('line_detector', anonymous=False)
    line_detector_node = LineDetectorNode()
    rospy.on_shutdown(line_detector_node.onShutdown)
    rospy.spin()<|MERGE_RESOLUTION|>--- conflicted
+++ resolved
@@ -1,6 +1,5 @@
 #!/usr/bin/env python
-<<<<<<< HEAD
-=======
+
 from anti_instagram.AntiInstagram import AntiInstagram
 from cv_bridge import CvBridge, CvBridgeError
 from duckietown_msgs.msg import (AntiInstagramTransform, BoolStamped, Segment,
@@ -14,7 +13,7 @@
 from line_detector.timekeeper import TimeKeeper
 import cv2
 import rospy
->>>>>>> 0632c578
+
 import threading
 import time
 
@@ -101,10 +100,9 @@
             self.pub_edge = rospy.Publisher("~edge", Image, queue_size=1)
             self.pub_colorSegment = rospy.Publisher("~colorSegment", Image, queue_size=1)
 
-<<<<<<< HEAD
-=======
+
             #FSM
->>>>>>> 0632c578
+
     def cbSwitch(self, switch_msg):
         self.active = switch_msg.data
         #FSM
