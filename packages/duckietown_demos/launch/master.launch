--- conflicted
+++ resolved
@@ -224,13 +224,8 @@
 
         <!-- Vehicle Avoidance Filter Node -->
         <remap from="vehicle_filter_node/mode" to="fsm_node/mode" />
-<<<<<<< HEAD
-        <remap from="vehicle_filter_node/set_pattern" to="led_emitter_node/set_pattern"/>
+        <remap from="vehicle_filter_node/set_custom_pattern" to="led_emitter_node/set_custom_pattern"/>
         <remap from="vehicle_filter_node/camera_info" to="$(arg camera_topic)/camera_info" />
-=======
-        <remap from="vehicle_filter_node/set_custom_pattern" to="led_emitter_node/set_custom_pattern"/>
-        <remap from="vehicle_filter_node/camera_info" to="camera_node/camera_info" />
->>>>>>> daa0c647
         <remap from="vehicle_filter_node/centers" to="vehicle_detection_node/centers" />
         <!-- Breaking convenction and remapping an output to make the virtual stop line readings look like
         real stop line readings -->
